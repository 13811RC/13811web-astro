{
  "extends": "astro/tsconfigs/strict",
  "include": [".astro/types.d.ts", "**/*"],
  "exclude": ["dist"],
  "compilerOptions": {
    "baseUrl": ".",
    "paths": {
      "@components/*": ["src/components/*"],
      "@assets/*": ["src/assets/*"],
      "@layouts/*": ["src/layouts/*"],
<<<<<<< HEAD
      "@ui/*": ["src/components/ui/*"]
=======
      "@styles/*": ["src/styles/*"],
      "@pages/*": ["src/pages/*"],
      "@utils/*": ["src/utils/*"],
      "@content/*": ["src/content/*"],
>>>>>>> b9d5c5d8
    }

  }
}<|MERGE_RESOLUTION|>--- conflicted
+++ resolved
@@ -8,14 +8,11 @@
       "@components/*": ["src/components/*"],
       "@assets/*": ["src/assets/*"],
       "@layouts/*": ["src/layouts/*"],
-<<<<<<< HEAD
-      "@ui/*": ["src/components/ui/*"]
-=======
+      "@ui/*": ["src/components/ui/*"],
       "@styles/*": ["src/styles/*"],
       "@pages/*": ["src/pages/*"],
       "@utils/*": ["src/utils/*"],
       "@content/*": ["src/content/*"],
->>>>>>> b9d5c5d8
     }
 
   }
